from datetime import (
    datetime,
    timedelta
)

from flask import current_app
from sqlalchemy.exc import SQLAlchemyError

from app.aws import s3
from app import notify_celery
from app import performance_platform_client
from app.dao.invited_user_dao import delete_invitations_created_more_than_two_days_ago
from app.dao.jobs_dao import dao_set_scheduled_jobs_to_pending, dao_get_jobs_older_than_limited_by
from app.dao.notifications_dao import (
    dao_timeout_notifications,
    is_delivery_slow_for_provider,
<<<<<<< HEAD
    dao_get_scheduled_notifications,
    set_scheduled_notification_to_processed)
=======
    delete_notifications_created_more_than_a_week_ago_by_type)
>>>>>>> 8a2715e3
from app.dao.statistics_dao import dao_timeout_job_statistics
from app.dao.provider_details_dao import (
    get_current_provider,
    dao_toggle_sms_provider
)
from app.dao.users_dao import delete_codes_older_created_more_than_a_day_ago
from app.notifications.process_notifications import send_notification_to_queue
from app.statsd_decorators import statsd
from app.celery.tasks import process_job


@notify_celery.task(name="remove_csv_files")
@statsd(namespace="tasks")
def remove_csv_files():
    jobs = dao_get_jobs_older_than_limited_by()
    for job in jobs:
        s3.remove_job_from_s3(job.service_id, job.id)
        current_app.logger.info("Job ID {} has been removed from s3.".format(job.id))


@notify_celery.task(name="run-scheduled-jobs")
@statsd(namespace="tasks")
def run_scheduled_jobs():
    try:
        for job in dao_set_scheduled_jobs_to_pending():
            process_job.apply_async([str(job.id)], queue="process-job")
            current_app.logger.info("Job ID {} added to process job queue".format(job.id))
    except SQLAlchemyError:
        current_app.logger.exception("Failed to run scheduled jobs")
        raise


@notify_celery.task(name='send-scheduled-notifications')
@statsd(namespace="tasks")
def send_scheduled_notifications():
    try:
        scheduled_notifications = dao_get_scheduled_notifications()
        for notification in scheduled_notifications:
            send_notification_to_queue(notification, notification.service.research_mode)
            set_scheduled_notification_to_processed(notification.id)
        current_app.logger.info(
            "Sent {} scheduled notifications to the provider queue".format(len(scheduled_notifications)))
    except SQLAlchemyError:
        current_app.logger.exception("Failed to send scheduled notifications")
        raise


@notify_celery.task(name="delete-verify-codes")
@statsd(namespace="tasks")
def delete_verify_codes():
    try:
        start = datetime.utcnow()
        deleted = delete_codes_older_created_more_than_a_day_ago()
        current_app.logger.info(
            "Delete job started {} finished {} deleted {} verify codes".format(start, datetime.utcnow(), deleted)
        )
    except SQLAlchemyError as e:
        current_app.logger.exception("Failed to delete verify codes")
        raise


@notify_celery.task(name="delete-sms-notifications")
@statsd(namespace="tasks")
def delete_sms_notifications_older_than_seven_days():
    try:
        start = datetime.utcnow()
        deleted = delete_notifications_created_more_than_a_week_ago_by_type('sms')
        current_app.logger.info(
            "Delete {} job started {} finished {} deleted {} sms notifications".format(
                'sms',
                start,
                datetime.utcnow(),
                deleted
            )
        )
    except SQLAlchemyError as e:
        current_app.logger.exception("Failed to delete sms notifications")
        raise


@notify_celery.task(name="delete-email-notifications")
@statsd(namespace="tasks")
def delete_email_notifications_older_than_seven_days():
    try:
        start = datetime.utcnow()
        deleted = delete_notifications_created_more_than_a_week_ago_by_type('email')
        current_app.logger.info(
            "Delete {} job started {} finished {} deleted {} email notifications".format(
                'email',
                start,
                datetime.utcnow(),
                deleted
            )
        )
    except SQLAlchemyError as e:
        current_app.logger.exception("Failed to delete sms notifications")
        raise


@notify_celery.task(name="delete-letter-notifications")
@statsd(namespace="tasks")
def delete_letter_notifications_older_than_seven_days():
    try:
        start = datetime.utcnow()
        deleted = delete_notifications_created_more_than_a_week_ago_by_type('letter')
        current_app.logger.info(
            "Delete {} job started {} finished {} deleted {} letter notifications".format(
                'letter',
                start,
                datetime.utcnow(),
                deleted
            )
        )
    except SQLAlchemyError as e:
        current_app.logger.exception("Failed to delete sms notifications")
        raise


@notify_celery.task(name="delete-invitations")
@statsd(namespace="tasks")
def delete_invitations():
    try:
        start = datetime.utcnow()
        deleted = delete_invitations_created_more_than_two_days_ago()
        current_app.logger.info(
            "Delete job started {} finished {} deleted {} invitations".format(start, datetime.utcnow(), deleted)
        )
    except SQLAlchemyError as e:
        current_app.logger.exception("Failed to delete invitations")
        raise


@notify_celery.task(name='timeout-sending-notifications')
@statsd(namespace="tasks")
def timeout_notifications():
    updated = dao_timeout_notifications(current_app.config.get('SENDING_NOTIFICATIONS_TIMEOUT_PERIOD'))
    if updated:
        current_app.logger.info(
            "Timeout period reached for {} notifications, status has been updated.".format(updated))


@notify_celery.task(name='send-daily-performance-platform-stats')
@statsd(namespace="tasks")
def send_daily_performance_platform_stats():
    if performance_platform_client.active:
        count_dict = performance_platform_client.get_total_sent_notifications_yesterday()
        email_sent_count = count_dict.get('email').get('count')
        sms_sent_count = count_dict.get('sms').get('count')
        start_date = count_dict.get('start_date')

        current_app.logger.info(
            "Attempting to update performance platform for date {} with email count {} and sms count {}"
            .format(start_date, email_sent_count, sms_sent_count)
        )

        performance_platform_client.send_performance_stats(
            start_date,
            'sms',
            sms_sent_count,
            'day'
        )

        performance_platform_client.send_performance_stats(
            start_date,
            'email',
            email_sent_count,
            'day'
        )


@notify_celery.task(name='switch-current-sms-provider-on-slow-delivery')
@statsd(namespace="tasks")
def switch_current_sms_provider_on_slow_delivery():
    """
    Switch providers if there are at least two slow delivery notifications (more than four minutes)
    in the last ten minutes. Search from the time we last switched to the current provider.
    """
    functional_test_provider_service_id = current_app.config.get('FUNCTIONAL_TEST_PROVIDER_SERVICE_ID')
    functional_test_provider_template_id = current_app.config.get('FUNCTIONAL_TEST_PROVIDER_SMS_TEMPLATE_ID')

    if functional_test_provider_service_id and functional_test_provider_template_id:
        current_provider = get_current_provider('sms')
        slow_delivery_notifications = is_delivery_slow_for_provider(
            provider=current_provider.identifier,
            threshold=2,
            sent_at=max(datetime.utcnow() - timedelta(minutes=10), current_provider.updated_at),
            delivery_time=timedelta(minutes=4),
            service_id=functional_test_provider_service_id,
            template_id=functional_test_provider_template_id
        )

        if slow_delivery_notifications:
            current_app.logger.warning(
                'Slow delivery notifications detected for provider {}'.format(
                    current_provider.identifier
                )
            )

            dao_toggle_sms_provider(current_provider.identifier)


@notify_celery.task(name='timeout-job-statistics')
@statsd(namespace="tasks")
def timeout_job_statistics():
    updated = dao_timeout_job_statistics(current_app.config.get('SENDING_NOTIFICATIONS_TIMEOUT_PERIOD'))
    if updated:
        current_app.logger.info(
            "Timeout period reached for {} job statistics, failure count has been updated.".format(updated))<|MERGE_RESOLUTION|>--- conflicted
+++ resolved
@@ -14,12 +14,9 @@
 from app.dao.notifications_dao import (
     dao_timeout_notifications,
     is_delivery_slow_for_provider,
-<<<<<<< HEAD
+    delete_notifications_created_more_than_a_week_ago_by_type,
     dao_get_scheduled_notifications,
     set_scheduled_notification_to_processed)
-=======
-    delete_notifications_created_more_than_a_week_ago_by_type)
->>>>>>> 8a2715e3
 from app.dao.statistics_dao import dao_timeout_job_statistics
 from app.dao.provider_details_dao import (
     get_current_provider,
