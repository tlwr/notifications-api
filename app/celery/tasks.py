--- conflicted
+++ resolved
@@ -154,22 +154,18 @@
 
     except SQLAlchemyError as e:
         current_app.logger.exception(
-            "RETRY: send_sms notification for job {} row number {}".format(notification.get('job', None),
-                                                                           notification.get('row_number', None)), e)
+            "RETRY: send_sms notification for job {} row number {}".format(
+                notification.get('job', None),
+                notification.get('row_number', None)), e)
         try:
             raise self.retry(queue="retry", exc=e)
         except self.MaxRetriesExceededError:
             current_app.logger.exception(
-<<<<<<< HEAD
-                "RETRY FAILED: task send_sms failed for notification {}".format(notification.id),
-                e
-            )
+                "RETRY FAILED: task send_sms failed for notification".format(
+                    notification.get('job', None),
+                    notification.get('row_number', None)), e)
     else:
         redis_store.incr(cache_key(service_id))
-=======
-                "RETRY FAILED: task send_sms failed for notification".format(notification.get('job', None),
-                                                                             notification.get('row_number', None)), e)
->>>>>>> 34d9c441
 
 
 @notify_celery.task(bind=True, name="send-email", max_retries=5, default_retry_delay=300)
@@ -217,13 +213,8 @@
             raise self.retry(queue="retry", exc=e)
         except self.MaxRetriesExceededError:
             current_app.logger.error(
-<<<<<<< HEAD
-                "RETRY FAILED: task send_email failed for notification {}".format(notification.id),
-                e
-            )
-    else:
-        redis_store.incr(cache_key(service_id))
-=======
-                "RETRY FAILED: task send_email failed for notification".format(notification.get('job', None),
-                                                                               notification.get('row_number', None)), e)
->>>>>>> 34d9c441
+                "RETRY FAILED: task send_email failed for notification".format(
+                    notification.get('job', None),
+                    notification.get('row_number', None)), e)
+        else:
+            redis_store.incr(cache_key(service_id))