import itertools
from datetime import (datetime)

from flask import current_app
from notifications_utils.recipients import (
    RecipientCSV,
    allowed_to_send_to
)
from notifications_utils.template import Template
from sqlalchemy.exc import SQLAlchemyError

from app import (
    create_uuid,
    DATETIME_FORMAT,
    notify_celery,
    encryption
)
from app.aws import s3
from app.celery.provider_tasks import send_sms_to_provider, send_email_to_provider
from app.dao.jobs_dao import (
    dao_update_job,
    dao_get_job_by_id
)
from app.dao.notifications_dao import (dao_create_notification)
from app.dao.services_dao import dao_fetch_service_by_id, dao_fetch_todays_stats_for_service
from app.dao.templates_dao import dao_get_template_by_id
from app.models import (
    Notification,
    EMAIL_TYPE,
    SMS_TYPE,
    KEY_TYPE_NORMAL,
    KEY_TYPE_TEST
)
from app.statsd_decorators import statsd


@notify_celery.task(name="process-job")
@statsd(namespace="tasks")
def process_job(job_id):
    start = datetime.utcnow()
    job = dao_get_job_by_id(job_id)

    service = job.service

    total_sent = sum(row.count for row in dao_fetch_todays_stats_for_service(service.id))

    if total_sent + job.notification_count > service.message_limit:
        job.status = 'sending limits exceeded'
        job.processing_finished = datetime.utcnow()
        dao_update_job(job)
        current_app.logger.info(
            "Job {} size {} error. Sending limits {} exceeded".format(
                job_id, job.notification_count, service.message_limit)
        )
        return

    job.status = 'in progress'
    dao_update_job(job)

    template = Template(
        dao_get_template_by_id(job.template_id, job.template_version).__dict__
    )

    for row_number, recipient, personalisation in RecipientCSV(
            s3.get_job_from_s3(str(service.id), str(job_id)),
            template_type=template.template_type,
            placeholders=template.placeholders
    ).enumerated_recipients_and_personalisation:

        encrypted = encryption.encrypt({
            'template': str(template.id),
            'template_version': job.template_version,
            'job': str(job.id),
            'to': recipient,
            'row_number': row_number,
            'personalisation': {
                key: personalisation.get(key)
                for key in template.placeholders
            }
        })

        if template.template_type == SMS_TYPE:
            send_sms.apply_async((
                str(job.service_id),
                create_uuid(),
                encrypted,
                datetime.utcnow().strftime(DATETIME_FORMAT)),
                queue='db-sms'
            )

        if template.template_type == EMAIL_TYPE:
            send_email.apply_async((
                str(job.service_id),
                create_uuid(),
                encrypted,
                datetime.utcnow().strftime(DATETIME_FORMAT)),
                queue='db-email')

    finished = datetime.utcnow()
    job.status = 'finished'
    job.processing_started = start
    job.processing_finished = finished
    dao_update_job(job)
    remove_job.apply_async((str(job_id),), queue='remove-job')
    current_app.logger.info(
        "Job {} created at {} started at {} finished at {}".format(job_id, job.created_at, start, finished)
    )


@notify_celery.task(name="remove-job")
@statsd(namespace="tasks")
def remove_job(job_id):
    job = dao_get_job_by_id(job_id)
    s3.remove_job_from_s3(job.service.id, str(job_id))
    current_app.logger.info("Job {} has been removed from s3.".format(job_id))


@notify_celery.task(bind=True, name="send-sms", max_retries=5, default_retry_delay=300)
@statsd(namespace="tasks")
def send_sms(self,
             service_id,
             notification_id,
             encrypted_notification,
             created_at,
             api_key_id=None,
             key_type=KEY_TYPE_NORMAL):
    notification = encryption.decrypt(encrypted_notification)
    service = dao_fetch_service_by_id(service_id)

    if not service_allowed_to_send_to(notification['to'], service, key_type):
        current_app.logger.info(
            "SMS {} failed as restricted service".format(notification_id)
        )
        return

    try:
        dao_create_notification(
            Notification.from_api_request(
                created_at, notification, notification_id, service.id, SMS_TYPE, api_key_id, key_type
            )
        )
        send_sms_to_provider.apply_async((service_id, notification_id), queue='send-sms')

        current_app.logger.info(
            "SMS {} created at {}".format(notification_id, created_at)
        )

    except SQLAlchemyError as e:
        current_app.logger.exception("RETRY: send_sms notification {}".format(notification_id), e)
        try:
            raise self.retry(queue="retry", exc=e)
        except self.MaxRetriesExceededError:
            current_app.logger.exception(
                "RETRY FAILED: task send_sms failed for notification {}".format(notification.id),
                e
            )


@notify_celery.task(bind=True, name="send-email", max_retries=5, default_retry_delay=300)
@statsd(namespace="tasks")
def send_email(self, service_id,
               notification_id,
               encrypted_notification,
               created_at,
               api_key_id=None,
               key_type=KEY_TYPE_NORMAL):
    notification = encryption.decrypt(encrypted_notification)
    service = dao_fetch_service_by_id(service_id)

    if not service_allowed_to_send_to(notification['to'], service, key_type):
        current_app.logger.info("Email {} failed as restricted service".format(notification_id))
        return

    try:
        dao_create_notification(
            Notification.from_api_request(
                created_at, notification, notification_id, service.id, EMAIL_TYPE, api_key_id, key_type
            )
        )

        send_email_to_provider.apply_async((service_id, notification_id), queue='send-email')

        current_app.logger.info("Email {} created at {}".format(notification_id, created_at))
    except SQLAlchemyError as e:
        current_app.logger.exception("RETRY: send_email notification {}".format(notification_id), e)
        try:
            raise self.retry(queue="retry", exc=e)
        except self.MaxRetriesExceededError:
            current_app.logger.error(
                "RETRY FAILED: task send_email failed for notification {}".format(notification.id),
                e
            )


<<<<<<< HEAD
def service_allowed_to_send_to(recipient, service):
    if not service.restricted:
=======
def _save_notification(created_at, notification, notification_id, service_id, notification_type, api_key_id, key_type):
    notification_db_object = Notification(
        id=notification_id,
        template_id=notification['template'],
        template_version=notification['template_version'],
        to=notification['to'],
        service_id=service_id,
        job_id=notification.get('job', None),
        job_row_number=notification.get('row_number', None),
        status='created',
        created_at=datetime.strptime(created_at, DATETIME_FORMAT),
        personalisation=notification.get('personalisation'),
        notification_type=notification_type,
        api_key_id=api_key_id,
        key_type=key_type
    )
    dao_create_notification(notification_db_object)


def service_allowed_to_send_to(recipient, service, key_type):
    if not service.restricted or key_type == KEY_TYPE_TEST:
>>>>>>> 64645d37
        return True

    return allowed_to_send_to(
        recipient,
        itertools.chain.from_iterable(
            [user.mobile_number, user.email_address] for user in service.users
        )
    )<|MERGE_RESOLUTION|>--- conflicted
+++ resolved
@@ -192,32 +192,8 @@
             )
 
 
-<<<<<<< HEAD
-def service_allowed_to_send_to(recipient, service):
-    if not service.restricted:
-=======
-def _save_notification(created_at, notification, notification_id, service_id, notification_type, api_key_id, key_type):
-    notification_db_object = Notification(
-        id=notification_id,
-        template_id=notification['template'],
-        template_version=notification['template_version'],
-        to=notification['to'],
-        service_id=service_id,
-        job_id=notification.get('job', None),
-        job_row_number=notification.get('row_number', None),
-        status='created',
-        created_at=datetime.strptime(created_at, DATETIME_FORMAT),
-        personalisation=notification.get('personalisation'),
-        notification_type=notification_type,
-        api_key_id=api_key_id,
-        key_type=key_type
-    )
-    dao_create_notification(notification_db_object)
-
-
 def service_allowed_to_send_to(recipient, service, key_type):
     if not service.restricted or key_type == KEY_TYPE_TEST:
->>>>>>> 64645d37
         return True
 
     return allowed_to_send_to(
