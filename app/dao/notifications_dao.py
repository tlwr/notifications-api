--- conflicted
+++ resolved
@@ -247,14 +247,10 @@
 @transactional
 def update_notification_status_by_id(notification_id, status, notification_statistics_status=None):
     notification = Notification.query.filter(
-<<<<<<< HEAD
-        Notification.id == notification_id).first()
-=======
         Notification.id == notification_id,
         or_(Notification.status == 'created',
             Notification.status == 'sending',
             Notification.status == 'pending')).first()
->>>>>>> 5f298158
 
     if not notification:
         return False
