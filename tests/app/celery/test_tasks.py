--- conflicted
+++ resolved
@@ -18,12 +18,8 @@
     send_email
 )
 from app.dao import jobs_dao, provider_details_dao
-<<<<<<< HEAD
 from app.dao.provider_statistics_dao import get_provider_statistics
 from app.models import Notification, KEY_TYPE_TEAM
-=======
-from app.models import Notification
->>>>>>> 2a904b5f
 from tests.app import load_example_csv
 from tests.app.conftest import (
     sample_service,
@@ -482,7 +478,6 @@
     with freeze_time("2016-01-01 11:09:00.00000"):
         now = datetime.utcnow()
 
-<<<<<<< HEAD
     with freeze_time("2016-01-01 11:10:00.00000"):
         send_email(
             sample_email_template_with_placeholders.service_id,
@@ -493,26 +488,6 @@
             key_type=KEY_TYPE_TEAM
         )
 
-    aws_ses_client.send_email.assert_called_once_with(
-        '"Sample service" <sample.service@test.notify.com>',
-        "my_email@my_email.com",
-        "Jo",
-        body="Hello Jo",
-        html_body=AnyStringWith("Hello Jo"),
-        reply_to_addresses=None
-    )
-
-=======
-    freezer = freeze_time("2016-01-01 11:10:00.00000")
-    freezer.start()
-    send_email(
-        sample_email_template_with_placeholders.service_id,
-        notification_id,
-        encryption.encrypt(notification),
-        now.strftime(DATETIME_FORMAT)
-    )
-    freezer.stop()
->>>>>>> 2a904b5f
     statsd_client.incr.assert_called_once_with("notifications.tasks.send-email")
     statsd_client.timing.assert_called_once_with("notifications.tasks.send-email.task-time", ANY)
     persisted_notification = Notification.query.filter_by(id=notification_id).one()
@@ -563,15 +538,10 @@
     assert persisted_notification.to == 'my_email@my_email.com'
     assert persisted_notification.template_id == sample_email_template.id
     assert persisted_notification.template_version == version_on_notification
-<<<<<<< HEAD
-    assert persisted_notification.status == 'sending'
-    assert persisted_notification.sent_by == 'ses'
-=======
     assert persisted_notification.created_at == now
     assert not persisted_notification.sent_at
     assert persisted_notification.status == 'created'
     assert not persisted_notification.sent_by
->>>>>>> 2a904b5f
 
 
 def test_should_use_email_template_subject_placeholders(sample_email_template_with_placeholders, mocker):
@@ -595,15 +565,8 @@
     assert persisted_notification.id == notification_id
     assert persisted_notification.to == 'my_email@my_email.com'
     assert persisted_notification.template_id == sample_email_template_with_placeholders.id
-<<<<<<< HEAD
-    assert persisted_notification.status == 'sending'
-    assert persisted_notification.sent_by == 'ses'
-=======
-    assert persisted_notification.created_at == now
-    assert not persisted_notification.sent_at
     assert persisted_notification.status == 'created'
     assert not persisted_notification.sent_by
->>>>>>> 2a904b5f
     assert persisted_notification.personalisation == {"name": "Jo"}
     assert not persisted_notification.reference
 
@@ -613,26 +576,7 @@
     mocker.patch('app.celery.provider_tasks.send_email_to_provider.apply_async')
 
     notification_id = uuid.uuid4()
-<<<<<<< HEAD
-
-    with freeze_time("2016-01-01 11:09:00.00000") as freezer:
-        now = datetime.utcnow()
-        freezer.tick(delta=timedelta(seconds=60))
-        send_email(
-            sample_email_template.service_id,
-            notification_id,
-            encryption.encrypt(notification),
-            now.strftime(DATETIME_FORMAT)
-        )
-    aws_ses_client.send_email.assert_called_once_with(
-        '"Sample service" <sample.service@test.notify.com>',
-        "my_email@my_email.com",
-        sample_email_template.subject,
-        body="This is a template",
-        html_body=AnyStringWith("This is a template"),
-        reply_to_addresses=None
-    )
-=======
+
     now = datetime.utcnow()
     send_email(
         sample_email_template.service_id,
@@ -642,21 +586,15 @@
     )
     provider_tasks.send_email_to_provider.apply_async.assert_called_once_with((sample_email_template.service_id,
                                                                                notification_id, None), queue='email')
->>>>>>> 2a904b5f
+
     persisted_notification = Notification.query.filter_by(id=notification_id).one()
     assert persisted_notification.id == notification_id
     assert persisted_notification.to == 'my_email@my_email.com'
     assert persisted_notification.template_id == sample_email_template.id
     assert persisted_notification.created_at == now
-<<<<<<< HEAD
-    assert persisted_notification.sent_at == now + timedelta(seconds=60)
-    assert persisted_notification.status == 'sending'
-    assert persisted_notification.sent_by == 'ses'
-=======
     assert not persisted_notification.sent_at
     assert persisted_notification.status == 'created'
     assert not persisted_notification.sent_by
->>>>>>> 2a904b5f
     assert not persisted_notification.personalisation
     assert not persisted_notification.reference
     assert persisted_notification.notification_type == 'email'
@@ -735,96 +673,4 @@
         ),
         {'reply_to_addresses': 'somereply@testservice.gov.uk'},
         queue="bulk-email"
-<<<<<<< HEAD
-    )
-
-
-def test_should_call_send_email_response_task_if_research_mode(
-        notify_db,
-        sample_service,
-        sample_email_template,
-        mocker):
-    notification = _notification_json(
-        sample_email_template,
-        to="john@smith.com"
-    )
-    reference = uuid.uuid4()
-
-    mocker.patch('app.uuid.uuid4', return_value=reference)
-    mocker.patch('app.encryption.decrypt', return_value=notification)
-    mocker.patch('app.aws_ses_client.send_email')
-    mocker.patch('app.aws_ses_client.get_name', return_value="ses")
-    mocker.patch('app.celery.research_mode_tasks.send_email_response.apply_async')
-
-    sample_service.research_mode = True
-    notify_db.session.add(sample_service)
-    notify_db.session.commit()
-
-    notification_id = uuid.uuid4()
-
-    now = datetime.utcnow()
-    send_email(
-        sample_service.id,
-        notification_id,
-        "encrypted-in-reality",
-        now.strftime(DATETIME_FORMAT)
-    )
-    assert not aws_ses_client.send_email.called
-    send_email_response.apply_async.assert_called_once_with(
-        ('ses', str(reference), 'john@smith.com'), queue="research-mode"
-    )
-
-    persisted_notification = Notification.query.filter_by(id=notification_id).one()
-    assert persisted_notification.id == notification_id
-    assert persisted_notification.to == 'john@smith.com'
-    assert persisted_notification.template_id == sample_email_template.id
-    assert persisted_notification.status == 'sending'
-    assert persisted_notification.sent_by == 'ses'
-    assert persisted_notification.reference == str(reference)
-
-
-def test_should_use_research_mode_task_and_not_update_provider_stats(
-        notify_db,
-        sample_service,
-        sample_email_template,
-        ses_provider,
-        mocker):
-    notification = _notification_json(
-        sample_email_template,
-        to="john@smith.com"
-    )
-
-    reference = uuid.uuid4()
-
-    mocker.patch('app.uuid.uuid4', return_value=reference)
-    mocker.patch('app.aws_ses_client.send_email')
-    mocker.patch('app.aws_ses_client.get_name', return_value="ses")
-    mocker.patch('app.celery.research_mode_tasks.send_email_response.apply_async')
-
-    sample_service.research_mode = True
-    notify_db.session.add(sample_service)
-    notify_db.session.commit()
-
-    assert not get_provider_statistics(
-        sample_email_template.service,
-        providers=[ses_provider.identifier]).first()
-
-    notification_id = uuid.uuid4()
-    now = datetime.utcnow()
-    send_email(
-        sample_service.id,
-        notification_id,
-        encryption.encrypt(notification),
-        now.strftime(DATETIME_FORMAT)
-    )
-    assert not aws_ses_client.send_email.called
-    send_email_response.apply_async.assert_called_once_with(
-        ('ses', str(reference), 'john@smith.com'), queue="research-mode"
-    )
-
-    assert not get_provider_statistics(
-        sample_email_template.service,
-        providers=[ses_provider.identifier]).first()
-=======
-    )
->>>>>>> 2a904b5f
+    )