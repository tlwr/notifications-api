from datetime import datetime, timedelta, date
from functools import partial
import json
import uuid
from unittest.mock import ANY

import pytest
from flask import url_for, current_app
from freezegun import freeze_time

from app.dao.users_dao import save_model_user
from app.dao.services_dao import dao_remove_user_from_service
from app.models import User, Organisation, DVLA_ORG_LAND_REGISTRY, Rate, ServicePermission
from tests import create_authorization_header
from tests.app.db import create_template
from tests.app.conftest import (
    sample_service as create_service,
    sample_user_service_permission as create_user_service_permission,
    sample_notification as create_sample_notification,
    sample_notification_history as create_notification_history,
    sample_notification_with_job
)
from app.models import (
    Service, ServicePermission,
    KEY_TYPE_NORMAL, KEY_TYPE_TEAM, KEY_TYPE_TEST,
    EMAIL_TYPE, SMS_TYPE, LETTER_TYPE, INTERNATIONAL_SMS_TYPE, INBOUND_SMS_TYPE
)

from tests.app.db import create_user


def test_get_service_list(client, service_factory):
    service_factory.get('one')
    service_factory.get('two')
    service_factory.get('three')
    auth_header = create_authorization_header()
    response = client.get(
        '/service',
        headers=[auth_header]
    )
    assert response.status_code == 200
    json_resp = json.loads(response.get_data(as_text=True))
    assert len(json_resp['data']) == 3
    assert json_resp['data'][0]['name'] == 'one'
    assert json_resp['data'][1]['name'] == 'two'
    assert json_resp['data'][2]['name'] == 'three'


def test_get_service_list_with_only_active_flag(client, service_factory):
    inactive = service_factory.get('one')
    active = service_factory.get('two')

    inactive.active = False

    auth_header = create_authorization_header()
    response = client.get(
        '/service?only_active=True',
        headers=[auth_header]
    )
    assert response.status_code == 200
    json_resp = json.loads(response.get_data(as_text=True))
    assert len(json_resp['data']) == 1
    assert json_resp['data'][0]['id'] == str(active.id)


def test_get_service_list_with_user_id_and_only_active_flag(
        client,
        sample_user,
        service_factory
):
    other_user = create_user(email='foo@bar.gov.uk')

    inactive = service_factory.get('one', user=sample_user)
    active = service_factory.get('two', user=sample_user)
    from_other_user = service_factory.get('three', user=other_user)

    inactive.active = False

    auth_header = create_authorization_header()
    response = client.get(
        '/service?user_id={}&only_active=True'.format(sample_user.id),
        headers=[auth_header]
    )
    assert response.status_code == 200
    json_resp = json.loads(response.get_data(as_text=True))
    assert len(json_resp['data']) == 1
    assert json_resp['data'][0]['id'] == str(active.id)


def test_get_service_list_by_user(client, sample_user, service_factory):
    other_user = create_user(email='foo@bar.gov.uk')
    service_factory.get('one', sample_user)
    service_factory.get('two', sample_user)
    service_factory.get('three', other_user)

    auth_header = create_authorization_header()
    response = client.get(
        '/service?user_id={}'.format(sample_user.id),
        headers=[auth_header]
    )
    json_resp = json.loads(response.get_data(as_text=True))
    assert response.status_code == 200
    assert len(json_resp['data']) == 2
    assert json_resp['data'][0]['name'] == 'one'
    assert json_resp['data'][1]['name'] == 'two'


def test_get_service_list_by_user_should_return_empty_list_if_no_services(client, sample_service):
    # service is already created by sample user
    new_user = create_user(email='foo@bar.gov.uk')

    auth_header = create_authorization_header()
    response = client.get(
        '/service?user_id={}'.format(new_user.id),
        headers=[auth_header]
    )
    json_resp = json.loads(response.get_data(as_text=True))
    assert response.status_code == 200
    assert len(json_resp['data']) == 0


def test_get_service_list_should_return_empty_list_if_no_services(client):
    auth_header = create_authorization_header()
    response = client.get(
        '/service',
        headers=[auth_header]
    )
    assert response.status_code == 200
    json_resp = json.loads(response.get_data(as_text=True))
    assert len(json_resp['data']) == 0


def test_get_service_by_id(client, sample_service):
    auth_header = create_authorization_header()
    resp = client.get(
        '/service/{}'.format(sample_service.id),
        headers=[auth_header]
    )
    assert resp.status_code == 200
    json_resp = json.loads(resp.get_data(as_text=True))
    assert json_resp['data']['name'] == sample_service.name
    assert json_resp['data']['id'] == str(sample_service.id)
    assert not json_resp['data']['research_mode']
    assert json_resp['data']['organisation'] is None
    assert json_resp['data']['branding'] == 'govuk'
    assert json_resp['data']['dvla_organisation'] == '001'
    assert json_resp['data']['sms_sender'] == current_app.config['FROM_NUMBER']


def test_get_service_list_has_default_permissions(client, service_factory):
    service_factory.get('one')
    service_factory.get('two')
    service_factory.get('three')
    auth_header = create_authorization_header()
    response = client.get(
        '/service',
        headers=[auth_header]
    )
    assert response.status_code == 200
    json_resp = json.loads(response.get_data(as_text=True))
    assert len(json_resp['data']) == 3
    assert all([set(json['permissions']) == set([EMAIL_TYPE, SMS_TYPE]) for json in json_resp['data']])


def test_get_service_by_id_has_default_service_permissions(client, sample_service):
    auth_header = create_authorization_header()
    resp = client.get(
        '/service/{}'.format(sample_service.id),
        headers=[auth_header]
    )
    json_resp = json.loads(resp.get_data(as_text=True))

    assert set(json_resp['data']['permissions']) == set([EMAIL_TYPE, SMS_TYPE])


def test_get_service_by_id_should_404_if_no_service(notify_api, notify_db):
    with notify_api.test_request_context():
        with notify_api.test_client() as client:
            service_id = str(uuid.uuid4())
            auth_header = create_authorization_header()
            resp = client.get(
                '/service/{}'.format(service_id),
                headers=[auth_header]
            )
            assert resp.status_code == 404
            json_resp = json.loads(resp.get_data(as_text=True))
            assert json_resp['result'] == 'error'
            assert json_resp['message'] == 'No result found'


def test_get_service_by_id_and_user(notify_api, service_factory, sample_user):
    with notify_api.test_request_context():
        with notify_api.test_client() as client:
            service = service_factory.get('new.service', sample_user)
            auth_header = create_authorization_header()
            resp = client.get(
                '/service/{}?user_id={}'.format(service.id, sample_user.id),
                headers=[auth_header]
            )
            assert resp.status_code == 200
            json_resp = json.loads(resp.get_data(as_text=True))
            assert json_resp['data']['name'] == service.name
            assert json_resp['data']['id'] == str(service.id)


def test_get_service_by_id_should_404_if_no_service_for_user(notify_api, sample_user):
    with notify_api.test_request_context():
        with notify_api.test_client() as client:
            service_id = str(uuid.uuid4())
            auth_header = create_authorization_header()
            resp = client.get(
                '/service/{}?user_id={}'.format(service_id, sample_user.id),
                headers=[auth_header]
            )
            assert resp.status_code == 404
            json_resp = json.loads(resp.get_data(as_text=True))
            assert json_resp['result'] == 'error'
            assert json_resp['message'] == 'No result found'


def test_create_service(client, sample_user):
    data = {
        'name': 'created service',
        'user_id': str(sample_user.id),
        'message_limit': 1000,
        'restricted': False,
        'active': False,
        'email_from': 'created.service',
        'created_by': str(sample_user.id)}
    auth_header = create_authorization_header()
    headers = [('Content-Type', 'application/json'), auth_header]
    resp = client.post(
        '/service',
        data=json.dumps(data),
        headers=headers)
    json_resp = json.loads(resp.get_data(as_text=True))
    assert resp.status_code == 201
    assert json_resp['data']['id']
    assert json_resp['data']['name'] == 'created service'
    assert json_resp['data']['email_from'] == 'created.service'
    assert not json_resp['data']['research_mode']
    assert json_resp['data']['dvla_organisation'] == '001'
    assert json_resp['data']['sms_sender'] == current_app.config['FROM_NUMBER']

    service_db = Service.query.get(json_resp['data']['id'])
    assert service_db.name == 'created service'
    assert service_db.sms_sender == current_app.config['FROM_NUMBER']

    auth_header_fetch = create_authorization_header()

    resp = client.get(
        '/service/{}?user_id={}'.format(json_resp['data']['id'], sample_user.id),
        headers=[auth_header_fetch]
    )
    assert resp.status_code == 200
    json_resp = json.loads(resp.get_data(as_text=True))
    assert json_resp['data']['name'] == 'created service'
    assert not json_resp['data']['research_mode']
    assert not json_resp['data']['can_send_letters']
    assert not json_resp['data']['can_send_international_sms']


def test_should_not_create_service_with_missing_user_id_field(notify_api, fake_uuid):
    with notify_api.test_request_context():
        with notify_api.test_client() as client:
            data = {
                'email_from': 'service',
                'name': 'created service',
                'message_limit': 1000,
                'restricted': False,
                'active': False,
                'created_by': str(fake_uuid)
            }
            auth_header = create_authorization_header()
            headers = [('Content-Type', 'application/json'), auth_header]
            resp = client.post(
                '/service',
                data=json.dumps(data),
                headers=headers)
            json_resp = json.loads(resp.get_data(as_text=True))
            assert resp.status_code == 400
            assert json_resp['result'] == 'error'
            assert 'Missing data for required field.' in json_resp['message']['user_id']


def test_should_error_if_created_by_missing(notify_api, sample_user):
    with notify_api.test_request_context():
        with notify_api.test_client() as client:
            data = {
                'email_from': 'service',
                'name': 'created service',
                'message_limit': 1000,
                'restricted': False,
                'active': False,
                'user_id': str(sample_user.id)
            }
            auth_header = create_authorization_header()
            headers = [('Content-Type', 'application/json'), auth_header]
            resp = client.post(
                '/service',
                data=json.dumps(data),
                headers=headers)
            json_resp = json.loads(resp.get_data(as_text=True))
            assert resp.status_code == 400
            assert json_resp['result'] == 'error'
            assert 'Missing data for required field.' in json_resp['message']['created_by']


def test_should_not_create_service_with_missing_if_user_id_is_not_in_database(notify_api,
                                                                              notify_db,
                                                                              notify_db_session,
                                                                              fake_uuid):
    with notify_api.test_request_context():
        with notify_api.test_client() as client:
            data = {
                'email_from': 'service',
                'user_id': fake_uuid,
                'name': 'created service',
                'message_limit': 1000,
                'restricted': False,
                'active': False,
                'created_by': str(fake_uuid)
            }
            auth_header = create_authorization_header()
            headers = [('Content-Type', 'application/json'), auth_header]
            resp = client.post(
                '/service',
                data=json.dumps(data),
                headers=headers)
            json_resp = json.loads(resp.get_data(as_text=True))
            assert resp.status_code == 404
            assert json_resp['result'] == 'error'
            assert json_resp['message'] == 'No result found'


def test_should_not_create_service_if_missing_data(notify_api, sample_user):
    with notify_api.test_request_context():
        with notify_api.test_client() as client:
            data = {
                'user_id': str(sample_user.id)
            }
            auth_header = create_authorization_header()
            headers = [('Content-Type', 'application/json'), auth_header]
            resp = client.post(
                '/service',
                data=json.dumps(data),
                headers=headers)
            json_resp = json.loads(resp.get_data(as_text=True))
            assert resp.status_code == 400
            assert json_resp['result'] == 'error'
            assert 'Missing data for required field.' in json_resp['message']['name']
            assert 'Missing data for required field.' in json_resp['message']['message_limit']
            assert 'Missing data for required field.' in json_resp['message']['restricted']


def test_should_not_create_service_with_duplicate_name(notify_api,
                                                       sample_user,
                                                       sample_service):
    with notify_api.test_request_context():
        with notify_api.test_client() as client:
            data = {
                'name': sample_service.name,
                'user_id': str(sample_service.users[0].id),
                'message_limit': 1000,
                'restricted': False,
                'active': False,
                'email_from': 'sample.service2',
                'created_by': str(sample_user.id)}
            auth_header = create_authorization_header()
            headers = [('Content-Type', 'application/json'), auth_header]
            resp = client.post(
                '/service',
                data=json.dumps(data),
                headers=headers)
            json_resp = json.loads(resp.get_data(as_text=True))
            assert json_resp['result'] == 'error'
            assert "Duplicate service name '{}'".format(sample_service.name) in json_resp['message']['name']


def test_create_service_should_throw_duplicate_key_constraint_for_existing_email_from(notify_api,
                                                                                      service_factory,
                                                                                      sample_user):
    first_service = service_factory.get('First service', email_from='first.service')
    with notify_api.test_request_context():
        with notify_api.test_client() as client:
            service_name = 'First SERVICE'
            data = {
                'name': service_name,
                'user_id': str(first_service.users[0].id),
                'message_limit': 1000,
                'restricted': False,
                'active': False,
                'email_from': 'first.service',
                'created_by': str(sample_user.id)}
            auth_header = create_authorization_header()
            headers = [('Content-Type', 'application/json'), auth_header]
            resp = client.post(
                '/service',
                data=json.dumps(data),
                headers=headers)
            json_resp = json.loads(resp.get_data(as_text=True))
            assert json_resp['result'] == 'error'
            assert "Duplicate service name '{}'".format(service_name) in json_resp['message']['name']


def test_update_service(client, notify_db, sample_service):
    org = Organisation(colour='#000000', logo='justice-league.png', name='Justice League')
    notify_db.session.add(org)
    notify_db.session.commit()

    auth_header = create_authorization_header()
    resp = client.get(
        '/service/{}'.format(sample_service.id),
        headers=[auth_header]
    )
    json_resp = json.loads(resp.get_data(as_text=True))
    assert resp.status_code == 200
    assert json_resp['data']['name'] == sample_service.name

    data = {
        'name': 'updated service name',
        'email_from': 'updated.service.name',
        'created_by': str(sample_service.created_by.id),
        'organisation': str(org.id),
        'dvla_organisation': DVLA_ORG_LAND_REGISTRY
    }

    auth_header = create_authorization_header()

    resp = client.post(
        '/service/{}'.format(sample_service.id),
        data=json.dumps(data),
        headers=[('Content-Type', 'application/json'), auth_header]
    )
    result = json.loads(resp.get_data(as_text=True))
    assert resp.status_code == 200
    assert result['data']['name'] == 'updated service name'
    assert result['data']['email_from'] == 'updated.service.name'
    assert result['data']['organisation'] == str(org.id)
    assert result['data']['dvla_organisation'] == DVLA_ORG_LAND_REGISTRY


def test_update_service_flags(client, sample_service):
    auth_header = create_authorization_header()
    resp = client.get(
        '/service/{}'.format(sample_service.id),
        headers=[auth_header]
    )
    json_resp = json.loads(resp.get_data(as_text=True))
    assert resp.status_code == 200
    assert json_resp['data']['name'] == sample_service.name
    assert json_resp['data']['research_mode'] is False
    assert json_resp['data']['can_send_letters'] is False
    assert json_resp['data']['can_send_international_sms'] is False

    data = {
        'research_mode': True,
        'can_send_letters': True,
        'can_send_international_sms': True,
    }

    auth_header = create_authorization_header()

    resp = client.post(
        '/service/{}'.format(sample_service.id),
        data=json.dumps(data),
        headers=[('Content-Type', 'application/json'), auth_header]
    )
    result = json.loads(resp.get_data(as_text=True))
    assert resp.status_code == 200
    assert result['data']['research_mode'] is True
    assert result['data']['can_send_letters'] is True
    assert result['data']['can_send_international_sms'] is True


@pytest.fixture(scope='function')
def service_with_no_permissions(notify_db, notify_db_session):
    return create_service(notify_db, notify_db_session, permissions=[])


def test_update_service_flags_with_service_without_default_service_permissions(client, service_with_no_permissions):
    auth_header = create_authorization_header()
    data = {
        'can_send_letters': True,
        'can_send_international_sms': True,
    }

    resp = client.post(
        '/service/{}'.format(service_with_no_permissions.id),
        data=json.dumps(data),
        headers=[('Content-Type', 'application/json'), auth_header]
    )
    result = json.loads(resp.get_data(as_text=True))

    assert resp.status_code == 200
    assert result['data']['can_send_letters'] is True
    assert result['data']['can_send_international_sms'] is True
    assert set(result['data']['permissions']) == set([LETTER_TYPE, INTERNATIONAL_SMS_TYPE])


def test_update_service_flags_will_remove_service_permissions(client, notify_db, notify_db_session):
    auth_header = create_authorization_header()

    service = create_service(
        notify_db, notify_db_session, permissions=[SMS_TYPE, EMAIL_TYPE, INTERNATIONAL_SMS_TYPE])

    assert service.can_send_international_sms is True

    data = {
        'can_send_international_sms': False
    }

    resp = client.post(
        '/service/{}'.format(service.id),
        data=json.dumps(data),
        headers=[('Content-Type', 'application/json'), auth_header]
    )
    result = json.loads(resp.get_data(as_text=True))

    assert resp.status_code == 200
    assert result['data']['can_send_international_sms'] is False

    permissions = ServicePermission.query.filter_by(service_id=service.id).all()
    assert set([p.permission for p in permissions]) == set([SMS_TYPE, EMAIL_TYPE])


def test_update_permissions_will_override_permission_flags(client, service_with_no_permissions):
    auth_header = create_authorization_header()

    data = {
        'permissions': [LETTER_TYPE, INTERNATIONAL_SMS_TYPE]
    }

    resp = client.post(
        '/service/{}'.format(service_with_no_permissions.id),
        data=json.dumps(data),
        headers=[('Content-Type', 'application/json'), auth_header]
    )
    result = json.loads(resp.get_data(as_text=True))

    assert resp.status_code == 200
    assert result['data']['can_send_letters'] is True
    assert result['data']['can_send_international_sms'] is True
    assert set(result['data']['permissions']) == set([LETTER_TYPE, INTERNATIONAL_SMS_TYPE])


def test_update_service_permissions_will_add_service_permissions(client, sample_service):
    auth_header = create_authorization_header()

    data = {
        'permissions': [EMAIL_TYPE, SMS_TYPE, LETTER_TYPE]
    }

    resp = client.post(
        '/service/{}'.format(sample_service.id),
        data=json.dumps(data),
        headers=[('Content-Type', 'application/json'), auth_header]
    )
    result = json.loads(resp.get_data(as_text=True))

    assert resp.status_code == 200
    assert set(result['data']['permissions']) == set([SMS_TYPE, EMAIL_TYPE, LETTER_TYPE])


@pytest.mark.parametrize(
    'permission_to_add',
    [
        (EMAIL_TYPE),
        (SMS_TYPE),
        (INTERNATIONAL_SMS_TYPE),
        (LETTER_TYPE),
        (INBOUND_SMS_TYPE),
    ]
)
def test_add_service_permission_will_add_permission(client, service_with_no_permissions, permission_to_add):
    auth_header = create_authorization_header()

    data = {
        'permissions': [permission_to_add]
    }

    resp = client.post(
        '/service/{}'.format(service_with_no_permissions.id),
        data=json.dumps(data),
        headers=[('Content-Type', 'application/json'), auth_header]
    )

    permissions = ServicePermission.query.filter_by(service_id=service_with_no_permissions.id).all()

    assert resp.status_code == 200
    assert [p.permission for p in permissions] == [permission_to_add]


def test_update_permissions_with_an_invalid_permission_will_raise_error(client, sample_service):
    auth_header = create_authorization_header()
    invalid_permission = 'invalid_permission'

    data = {
        'permissions': [EMAIL_TYPE, SMS_TYPE, invalid_permission]
    }

    resp = client.post(
        '/service/{}'.format(sample_service.id),
        data=json.dumps(data),
        headers=[('Content-Type', 'application/json'), auth_header]
    )
    result = json.loads(resp.get_data(as_text=True))

    assert resp.status_code == 400
    assert result['result'] == 'error'
    assert "Invalid Service Permission: '{}'".format(invalid_permission) in result['message']['permissions']


def test_update_permissions_with_duplicate_permissions_will_raise_error(client, sample_service):
    auth_header = create_authorization_header()

    data = {
        'permissions': [EMAIL_TYPE, SMS_TYPE, LETTER_TYPE, LETTER_TYPE]
    }

    resp = client.post(
        '/service/{}'.format(sample_service.id),
        data=json.dumps(data),
        headers=[('Content-Type', 'application/json'), auth_header]
    )
    result = json.loads(resp.get_data(as_text=True))

    assert resp.status_code == 400
    assert result['result'] == 'error'
    assert "Duplicate Service Permission: ['{}']".format(LETTER_TYPE) in result['message']['permissions']


def test_update_service_research_mode_throws_validation_error(notify_api, sample_service):
    with notify_api.test_request_context():
        with notify_api.test_client() as client:
            auth_header = create_authorization_header()
            resp = client.get(
                '/service/{}'.format(sample_service.id),
                headers=[auth_header]
            )
            json_resp = json.loads(resp.get_data(as_text=True))
            assert resp.status_code == 200
            assert json_resp['data']['name'] == sample_service.name
            assert not json_resp['data']['research_mode']

            data = {
                'research_mode': "dedede"
            }

            auth_header = create_authorization_header()

            resp = client.post(
                '/service/{}'.format(sample_service.id),
                data=json.dumps(data),
                headers=[('Content-Type', 'application/json'), auth_header]
            )
            result = json.loads(resp.get_data(as_text=True))
            assert result['message']['research_mode'][0] == "Not a valid boolean."
            assert resp.status_code == 400


def test_should_not_update_service_with_duplicate_name(notify_api,
                                                       notify_db,
                                                       notify_db_session,
                                                       sample_user,
                                                       sample_service):
    with notify_api.test_request_context():
        with notify_api.test_client() as client:
            service_name = "another name"
            service = create_service(
                notify_db,
                notify_db_session,
                service_name=service_name,
                user=sample_user,
                email_from='another.name')
            data = {
                'name': service_name,
                'created_by': str(service.created_by.id)
            }

            auth_header = create_authorization_header()

            resp = client.post(
                '/service/{}'.format(sample_service.id),
                data=json.dumps(data),
                headers=[('Content-Type', 'application/json'), auth_header]
            )
            assert resp.status_code == 400
            json_resp = json.loads(resp.get_data(as_text=True))
            assert json_resp['result'] == 'error'
            assert "Duplicate service name '{}'".format(service_name) in json_resp['message']['name']


def test_should_not_update_service_with_duplicate_email_from(notify_api,
                                                             notify_db,
                                                             notify_db_session,
                                                             sample_user,
                                                             sample_service):
    with notify_api.test_request_context():
        with notify_api.test_client() as client:
            email_from = "duplicate.name"
            service_name = "duplicate name"
            service = create_service(
                notify_db,
                notify_db_session,
                service_name=service_name,
                user=sample_user,
                email_from=email_from)
            data = {
                'name': service_name,
                'email_from': email_from,
                'created_by': str(service.created_by.id)
            }

            auth_header = create_authorization_header()

            resp = client.post(
                '/service/{}'.format(sample_service.id),
                data=json.dumps(data),
                headers=[('Content-Type', 'application/json'), auth_header]
            )
            assert resp.status_code == 400
            json_resp = json.loads(resp.get_data(as_text=True))
            assert json_resp['result'] == 'error'
            assert (
                "Duplicate service name '{}'".format(service_name) in json_resp['message']['name'] or
                "Duplicate service name '{}'".format(email_from) in json_resp['message']['name']
            )


def test_update_service_should_404_if_id_is_invalid(notify_api):
    with notify_api.test_request_context():
        with notify_api.test_client() as client:
            data = {
                'name': 'updated service name'
            }

            missing_service_id = uuid.uuid4()

            auth_header = create_authorization_header()

            resp = client.post(
                '/service/{}'.format(missing_service_id),
                data=json.dumps(data),
                headers=[('Content-Type', 'application/json'), auth_header]
            )
            assert resp.status_code == 404


def test_get_users_by_service(notify_api, sample_service):
    with notify_api.test_request_context():
        with notify_api.test_client() as client:
            user_on_service = sample_service.users[0]
            auth_header = create_authorization_header()

            resp = client.get(
                '/service/{}/users'.format(sample_service.id),
                headers=[('Content-Type', 'application/json'), auth_header]
            )

            assert resp.status_code == 200
            result = json.loads(resp.get_data(as_text=True))
            assert len(result['data']) == 1
            assert result['data'][0]['name'] == user_on_service.name
            assert result['data'][0]['email_address'] == user_on_service.email_address
            assert result['data'][0]['mobile_number'] == user_on_service.mobile_number


def test_get_users_for_service_returns_empty_list_if_no_users_associated_with_service(notify_api,
                                                                                      sample_service):
    with notify_api.test_request_context():
        with notify_api.test_client() as client:
            dao_remove_user_from_service(sample_service, sample_service.users[0])
            auth_header = create_authorization_header()

            response = client.get(
                '/service/{}/users'.format(sample_service.id),
                headers=[('Content-Type', 'application/json'), auth_header]
            )
            result = json.loads(response.get_data(as_text=True))
            assert response.status_code == 200
            assert result['data'] == []


def test_get_users_for_service_returns_404_when_service_does_not_exist(notify_api, notify_db, notify_db_session):
    with notify_api.test_request_context():
        with notify_api.test_client() as client:
            service_id = uuid.uuid4()
            auth_header = create_authorization_header()

            response = client.get(
                '/service/{}/users'.format(service_id),
                headers=[('Content-Type', 'application/json'), auth_header]
            )
            assert response.status_code == 404
            result = json.loads(response.get_data(as_text=True))
            assert result['result'] == 'error'
            assert result['message'] == 'No result found'


def test_default_permissions_are_added_for_user_service(notify_api,
                                                        notify_db,
                                                        notify_db_session,
                                                        sample_service,
                                                        sample_user):
    with notify_api.test_request_context():
        with notify_api.test_client() as client:
            data = {
                'name': 'created service',
                'user_id': str(sample_user.id),
                'message_limit': 1000,
                'restricted': False,
                'active': False,
                'email_from': 'created.service',
                'created_by': str(sample_user.id)}
            auth_header = create_authorization_header()
            headers = [('Content-Type', 'application/json'), auth_header]
            resp = client.post(
                '/service',
                data=json.dumps(data),
                headers=headers)
            json_resp = json.loads(resp.get_data(as_text=True))
            assert resp.status_code == 201
            assert json_resp['data']['id']
            assert json_resp['data']['name'] == 'created service'
            assert json_resp['data']['email_from'] == 'created.service'

            auth_header_fetch = create_authorization_header()

            resp = client.get(
                '/service/{}?user_id={}'.format(json_resp['data']['id'], sample_user.id),
                headers=[auth_header_fetch]
            )
            assert resp.status_code == 200
            header = create_authorization_header()
            response = client.get(
                url_for('user.get_user', user_id=sample_user.id),
                headers=[header])
            assert response.status_code == 200
            json_resp = json.loads(response.get_data(as_text=True))
            service_permissions = json_resp['data']['permissions'][str(sample_service.id)]
            from app.dao.permissions_dao import default_service_permissions
            assert sorted(default_service_permissions) == sorted(service_permissions)


def test_add_existing_user_to_another_service_with_all_permissions(notify_api,
                                                                   notify_db,
                                                                   notify_db_session,
                                                                   sample_service,
                                                                   sample_user):
    with notify_api.test_request_context():
        with notify_api.test_client() as client:
            # check which users part of service
            user_already_in_service = sample_service.users[0]
            auth_header = create_authorization_header()

            resp = client.get(
                '/service/{}/users'.format(sample_service.id),
                headers=[('Content-Type', 'application/json'), auth_header]
            )

            assert resp.status_code == 200
            result = json.loads(resp.get_data(as_text=True))
            assert len(result['data']) == 1
            assert result['data'][0]['email_address'] == user_already_in_service.email_address

            # add new user to service
            user_to_add = User(
                name='Invited User',
                email_address='invited@digital.cabinet-office.gov.uk',
                password='password',
                mobile_number='+4477123456'
            )
            # they must exist in db first
            save_model_user(user_to_add)

            data = [{"permission": "send_emails"},
                    {"permission": "send_letters"},
                    {"permission": "send_texts"},
                    {"permission": "manage_users"},
                    {"permission": "manage_settings"},
                    {"permission": "manage_api_keys"},
                    {"permission": "manage_templates"},
                    {"permission": "view_activity"}]

            auth_header = create_authorization_header()

            resp = client.post(
                '/service/{}/users/{}'.format(sample_service.id, user_to_add.id),
                headers=[('Content-Type', 'application/json'), auth_header],
                data=json.dumps(data)
            )

            assert resp.status_code == 201

            # check new user added to service
            auth_header = create_authorization_header()

            resp = client.get(
                '/service/{}'.format(sample_service.id),
                headers=[('Content-Type', 'application/json'), auth_header],
            )
            assert resp.status_code == 200
            json_resp = json.loads(resp.get_data(as_text=True))
            assert str(user_to_add.id) in json_resp['data']['users']

            # check user has all permissions
            auth_header = create_authorization_header()
            resp = client.get(url_for('user.get_user', user_id=user_to_add.id),
                              headers=[('Content-Type', 'application/json'), auth_header])

            assert resp.status_code == 200
            json_resp = json.loads(resp.get_data(as_text=True))
            permissions = json_resp['data']['permissions'][str(sample_service.id)]
            expected_permissions = ['send_texts', 'send_emails', 'send_letters', 'manage_users',
                                    'manage_settings', 'manage_templates', 'manage_api_keys', 'view_activity']
            assert sorted(expected_permissions) == sorted(permissions)


def test_add_existing_user_to_another_service_with_send_permissions(notify_api,
                                                                    notify_db,
                                                                    notify_db_session,
                                                                    sample_service,
                                                                    sample_user):
    with notify_api.test_request_context():
        with notify_api.test_client() as client:
            # they must exist in db first
            user_to_add = User(
                name='Invited User',
                email_address='invited@digital.cabinet-office.gov.uk',
                password='password',
                mobile_number='+4477123456'
            )
            save_model_user(user_to_add)

            data = [{"permission": "send_emails"},
                    {"permission": "send_letters"},
                    {"permission": "send_texts"}]

            auth_header = create_authorization_header()

            resp = client.post(
                '/service/{}/users/{}'.format(sample_service.id, user_to_add.id),
                headers=[('Content-Type', 'application/json'), auth_header],
                data=json.dumps(data)
            )

            assert resp.status_code == 201

            # check user has send permissions
            auth_header = create_authorization_header()
            resp = client.get(url_for('user.get_user', user_id=user_to_add.id),
                              headers=[('Content-Type', 'application/json'), auth_header])

            assert resp.status_code == 200
            json_resp = json.loads(resp.get_data(as_text=True))

            permissions = json_resp['data']['permissions'][str(sample_service.id)]
            expected_permissions = ['send_texts', 'send_emails', 'send_letters']
            assert sorted(expected_permissions) == sorted(permissions)


def test_add_existing_user_to_another_service_with_manage_permissions(notify_api,
                                                                      notify_db,
                                                                      notify_db_session,
                                                                      sample_service,
                                                                      sample_user):
    with notify_api.test_request_context():
        with notify_api.test_client() as client:
            # they must exist in db first
            user_to_add = User(
                name='Invited User',
                email_address='invited@digital.cabinet-office.gov.uk',
                password='password',
                mobile_number='+4477123456'
            )
            save_model_user(user_to_add)

            data = [{"permission": "manage_users"},
                    {"permission": "manage_settings"},
                    {"permission": "manage_templates"}]

            auth_header = create_authorization_header()

            resp = client.post(
                '/service/{}/users/{}'.format(sample_service.id, user_to_add.id),
                headers=[('Content-Type', 'application/json'), auth_header],
                data=json.dumps(data)
            )

            assert resp.status_code == 201

            # check user has send permissions
            auth_header = create_authorization_header()
            resp = client.get(url_for('user.get_user', user_id=user_to_add.id),
                              headers=[('Content-Type', 'application/json'), auth_header])

            assert resp.status_code == 200
            json_resp = json.loads(resp.get_data(as_text=True))

            permissions = json_resp['data']['permissions'][str(sample_service.id)]
            expected_permissions = ['manage_users', 'manage_settings', 'manage_templates']
            assert sorted(expected_permissions) == sorted(permissions)


def test_add_existing_user_to_another_service_with_manage_api_keys(notify_api,
                                                                   notify_db,
                                                                   notify_db_session,
                                                                   sample_service,
                                                                   sample_user):
    with notify_api.test_request_context():
        with notify_api.test_client() as client:
            # they must exist in db first
            user_to_add = User(
                name='Invited User',
                email_address='invited@digital.cabinet-office.gov.uk',
                password='password',
                mobile_number='+4477123456'
            )
            save_model_user(user_to_add)

            data = [{"permission": "manage_api_keys"}]

            auth_header = create_authorization_header()

            resp = client.post(
                '/service/{}/users/{}'.format(sample_service.id, user_to_add.id),
                headers=[('Content-Type', 'application/json'), auth_header],
                data=json.dumps(data)
            )

            assert resp.status_code == 201

            # check user has send permissions
            auth_header = create_authorization_header()
            resp = client.get(url_for('user.get_user', user_id=user_to_add.id),
                              headers=[('Content-Type', 'application/json'), auth_header])

            assert resp.status_code == 200
            json_resp = json.loads(resp.get_data(as_text=True))

            permissions = json_resp['data']['permissions'][str(sample_service.id)]
            expected_permissions = ['manage_api_keys']
            assert sorted(expected_permissions) == sorted(permissions)


def test_add_existing_user_to_non_existing_service_returns404(notify_api,
                                                              notify_db,
                                                              notify_db_session,
                                                              sample_user):
    with notify_api.test_request_context():
        with notify_api.test_client() as client:
            user_to_add = User(
                name='Invited User',
                email_address='invited@digital.cabinet-office.gov.uk',
                password='password',
                mobile_number='+4477123456'
            )
            save_model_user(user_to_add)

            incorrect_id = uuid.uuid4()

            data = {'permissions': ['send_messages', 'manage_service', 'manage_api_keys']}
            auth_header = create_authorization_header()

            resp = client.post(
                '/service/{}/users/{}'.format(incorrect_id, user_to_add.id),
                headers=[('Content-Type', 'application/json'), auth_header],
                data=json.dumps(data)
            )

            result = json.loads(resp.get_data(as_text=True))
            expected_message = 'No result found'

            assert resp.status_code == 404
            assert result['result'] == 'error'
            assert result['message'] == expected_message


def test_add_existing_user_of_service_to_service_returns400(notify_api, notify_db, notify_db_session, sample_service):
    with notify_api.test_request_context():
        with notify_api.test_client() as client:
            existing_user_id = sample_service.users[0].id

            data = {'permissions': ['send_messages', 'manage_service', 'manage_api_keys']}
            auth_header = create_authorization_header()

            resp = client.post(
                '/service/{}/users/{}'.format(sample_service.id, existing_user_id),
                headers=[('Content-Type', 'application/json'), auth_header],
                data=json.dumps(data)
            )

            result = json.loads(resp.get_data(as_text=True))
            expected_message = 'User id: {} already part of service id: {}'.format(existing_user_id, sample_service.id)

            assert resp.status_code == 400
            assert result['result'] == 'error'
            assert result['message'] == expected_message


def test_add_unknown_user_to_service_returns404(notify_api, notify_db, notify_db_session, sample_service):
    with notify_api.test_request_context():
        with notify_api.test_client() as client:
            incorrect_id = 9876

            data = {'permissions': ['send_messages', 'manage_service', 'manage_api_keys']}
            auth_header = create_authorization_header()

            resp = client.post(
                '/service/{}/users/{}'.format(sample_service.id, incorrect_id),
                headers=[('Content-Type', 'application/json'), auth_header],
                data=json.dumps(data)
            )

            result = json.loads(resp.get_data(as_text=True))
            expected_message = 'No result found'

            assert resp.status_code == 404
            assert result['result'] == 'error'
            assert result['message'] == expected_message


def test_remove_user_from_service(
        notify_db, notify_db_session, client, sample_user_service_permission
):
    second_user = create_user(email="new@digital.cabinet-office.gov.uk")
    # Simulates successfully adding a user to the service
    second_permission = create_user_service_permission(
        notify_db,
        notify_db_session,
        user=second_user)
    endpoint = url_for(
        'service.remove_user_from_service',
        service_id=str(second_permission.service.id),
        user_id=str(second_permission.user.id))
    auth_header = create_authorization_header()
    resp = client.delete(
        endpoint,
        headers=[('Content-Type', 'application/json'), auth_header])
    assert resp.status_code == 204


def test_remove_non_existant_user_from_service(
        client, sample_user_service_permission
):
    second_user = create_user(email="new@digital.cabinet-office.gov.uk")
    endpoint = url_for(
        'service.remove_user_from_service',
        service_id=str(sample_user_service_permission.service.id),
        user_id=str(second_user.id))
    auth_header = create_authorization_header()
    resp = client.delete(
        endpoint,
        headers=[('Content-Type', 'application/json'), auth_header])
    assert resp.status_code == 404


def test_cannot_remove_only_user_from_service(notify_api,
                                              notify_db,
                                              notify_db_session,
                                              sample_user_service_permission):
    with notify_api.test_request_context():
        with notify_api.test_client() as client:
            endpoint = url_for(
                'service.remove_user_from_service',
                service_id=str(sample_user_service_permission.service.id),
                user_id=str(sample_user_service_permission.user.id))
            auth_header = create_authorization_header()
            resp = client.delete(
                endpoint,
                headers=[('Content-Type', 'application/json'), auth_header])
            assert resp.status_code == 400
            result = json.loads(resp.get_data(as_text=True))
            assert result['message'] == 'You cannot remove the only user for a service'


# This test is just here verify get_service_and_api_key_history that is a temp solution
# until proper ui is sorted out on admin app
def test_get_service_and_api_key_history(notify_api, notify_db, notify_db_session, sample_service):
    from tests.app.conftest import sample_api_key as create_sample_api_key
    api_key = create_sample_api_key(notify_db, notify_db_session, service=sample_service)

    with notify_api.test_request_context():
        with notify_api.test_client() as client:
            auth_header = create_authorization_header()
            response = client.get(
                path='/service/{}/history'.format(sample_service.id),
                headers=[auth_header]
            )
            assert response.status_code == 200

            json_resp = json.loads(response.get_data(as_text=True))
            assert json_resp['data']['service_history'][0]['id'] == str(sample_service.id)
            assert json_resp['data']['api_key_history'][0]['id'] == str(api_key.id)


def test_set_reply_to_email_for_service(notify_api, sample_service):
    with notify_api.test_request_context():
        with notify_api.test_client() as client:
            auth_header = create_authorization_header()
            resp = client.get(
                '/service/{}'.format(sample_service.id),
                headers=[auth_header]
            )
            json_resp = json.loads(resp.get_data(as_text=True))
            assert resp.status_code == 200
            assert json_resp['data']['name'] == sample_service.name

            data = {
                'reply_to_email_address': 'reply_test@service.gov.uk',
            }

            auth_header = create_authorization_header()

            resp = client.post(
                '/service/{}'.format(sample_service.id),
                data=json.dumps(data),
                headers=[('Content-Type', 'application/json'), auth_header]
            )
            result = json.loads(resp.get_data(as_text=True))
            assert resp.status_code == 200
            assert result['data']['reply_to_email_address'] == 'reply_test@service.gov.uk'


def test_get_all_notifications_for_service_in_order(notify_api, notify_db, notify_db_session):
    with notify_api.test_request_context(), notify_api.test_client() as client:
        service_1 = create_service(notify_db, notify_db_session, service_name="1", email_from='1')
        service_2 = create_service(notify_db, notify_db_session, service_name="2", email_from='2')

        create_sample_notification(notify_db, notify_db_session, service=service_2)

        notification_1 = create_sample_notification(notify_db, notify_db_session, service=service_1)
        notification_2 = create_sample_notification(notify_db, notify_db_session, service=service_1)
        notification_3 = create_sample_notification(notify_db, notify_db_session, service=service_1)

        auth_header = create_authorization_header()

        response = client.get(
            path='/service/{}/notifications'.format(service_1.id),
            headers=[auth_header])

        resp = json.loads(response.get_data(as_text=True))
        assert len(resp['notifications']) == 3
        assert resp['notifications'][0]['to'] == notification_3.to
        assert resp['notifications'][1]['to'] == notification_2.to
        assert resp['notifications'][2]['to'] == notification_1.to
        assert response.status_code == 200


@pytest.mark.parametrize(
    'include_from_test_key, expected_count_of_notifications',
    [
        (False, 2),
        (True, 3)
    ]
)
def test_get_all_notifications_for_service_including_ones_made_by_jobs(
        client,
        notify_db,
        notify_db_session,
        sample_service,
        include_from_test_key,
        expected_count_of_notifications
):
    with_job = sample_notification_with_job(notify_db, notify_db_session, service=sample_service)
    without_job = create_sample_notification(notify_db, notify_db_session, service=sample_service)
    from_test_api_key = create_sample_notification(
        notify_db, notify_db_session, service=sample_service, key_type=KEY_TYPE_TEST
    )

    auth_header = create_authorization_header()

    response = client.get(
        path='/service/{}/notifications?include_from_test_key={}'.format(
            sample_service.id, include_from_test_key
        ),
        headers=[auth_header]
    )

    resp = json.loads(response.get_data(as_text=True))
    assert len(resp['notifications']) == expected_count_of_notifications
    assert resp['notifications'][0]['to'] == with_job.to
    assert resp['notifications'][1]['to'] == without_job.to
    assert response.status_code == 200


def test_get_only_api_created_notifications_for_service(
        client,
        notify_db,
        notify_db_session,
        sample_service
):
    with_job = sample_notification_with_job(notify_db, notify_db_session, service=sample_service)
    without_job = create_sample_notification(notify_db, notify_db_session, service=sample_service)

    auth_header = create_authorization_header()

    response = client.get(
        path='/service/{}/notifications?include_jobs=false'.format(sample_service.id),
        headers=[auth_header])

    resp = json.loads(response.get_data(as_text=True))
    assert len(resp['notifications']) == 1
    assert resp['notifications'][0]['id'] == str(without_job.id)
    assert response.status_code == 200


def test_set_sms_sender_for_service(notify_api, sample_service):
    with notify_api.test_request_context():
        with notify_api.test_client() as client:
            auth_header = create_authorization_header()
            resp = client.get(
                '/service/{}'.format(sample_service.id),
                headers=[auth_header]
            )
            json_resp = json.loads(resp.get_data(as_text=True))
            assert resp.status_code == 200
            assert json_resp['data']['name'] == sample_service.name

            data = {
                'sms_sender': 'elevenchars',
            }

            auth_header = create_authorization_header()

            resp = client.post(
                '/service/{}'.format(sample_service.id),
                data=json.dumps(data),
                headers=[('Content-Type', 'application/json'), auth_header]
            )
            result = json.loads(resp.get_data(as_text=True))
            assert resp.status_code == 200
            assert result['data']['sms_sender'] == 'elevenchars'


def test_set_sms_sender_for_service_rejects_invalid_characters(notify_api, sample_service):
    with notify_api.test_request_context():
        with notify_api.test_client() as client:
            auth_header = create_authorization_header()
            resp = client.get(
                '/service/{}'.format(sample_service.id),
                headers=[auth_header]
            )
            json_resp = json.loads(resp.get_data(as_text=True))
            assert resp.status_code == 200
            assert json_resp['data']['name'] == sample_service.name

            data = {
                'sms_sender': 'invalid####',
            }

            auth_header = create_authorization_header()

            resp = client.post(
                '/service/{}'.format(sample_service.id),
                data=json.dumps(data),
                headers=[('Content-Type', 'application/json'), auth_header]
            )
            result = json.loads(resp.get_data(as_text=True))
            assert resp.status_code == 400
            assert result['result'] == 'error'
            assert result['message'] == {'sms_sender': ['Only alphanumeric characters allowed']}


@pytest.mark.parametrize('today_only,stats', [
    ('False', {'requested': 2, 'delivered': 1, 'failed': 0}),
    ('True', {'requested': 1, 'delivered': 0, 'failed': 0})
], ids=['seven_days', 'today'])
def test_get_detailed_service(notify_db, notify_db_session, notify_api, sample_service, today_only, stats):
    with notify_api.test_request_context(), notify_api.test_client() as client:
        with freeze_time('2000-01-01T12:00:00'):
            create_sample_notification(notify_db, notify_db_session, status='delivered')
        with freeze_time('2000-01-02T12:00:00'):
            create_sample_notification(notify_db, notify_db_session, status='created')
            resp = client.get(
                '/service/{}?detailed=True&today_only={}'.format(sample_service.id, today_only),
                headers=[create_authorization_header()]
            )

    assert resp.status_code == 200
    service = json.loads(resp.get_data(as_text=True))['data']
    assert service['id'] == str(sample_service.id)
    assert 'statistics' in service.keys()
    assert set(service['statistics'].keys()) == {'sms', 'email', 'letter'}
    assert service['statistics']['sms'] == stats


@pytest.mark.parametrize(
    'url, expected_status, expected_json', [
        (
            '/service/{}/notifications/monthly?year=2001',
            200,
            {'data': {'foo': 'bar'}},
        ),
        (
            '/service/{}/notifications/monthly?year=baz',
            400,
            {'message': 'Year must be a number', 'result': 'error'},
        ),
        (
            '/service/{}/notifications/monthly',
            400,
            {'message': 'Year must be a number', 'result': 'error'},
        ),
    ]
)
def test_get_monthly_notification_stats(mocker, client, sample_service, url, expected_status, expected_json):
    mock_dao = mocker.patch(
        'app.service.rest.dao_fetch_monthly_historical_stats_for_service',
        return_value={'foo': 'bar'},
    )
    response = client.get(
        url.format(sample_service.id),
        headers=[create_authorization_header()]
    )
    assert response.status_code == expected_status
    assert json.loads(response.get_data(as_text=True)) == expected_json


def test_get_services_with_detailed_flag(client, notify_db, notify_db_session):
    notifications = [
        create_sample_notification(notify_db, notify_db_session),
        create_sample_notification(notify_db, notify_db_session),
        create_sample_notification(notify_db, notify_db_session, key_type=KEY_TYPE_TEST)
    ]
    resp = client.get(
        '/service?detailed=True',
        headers=[create_authorization_header()]
    )

    assert resp.status_code == 200
    data = json.loads(resp.get_data(as_text=True))['data']
    assert len(data) == 1
    assert data[0]['name'] == 'Sample service'
    assert data[0]['id'] == str(notifications[0].service_id)
    assert data[0]['statistics'] == {
        'email': {'delivered': 0, 'failed': 0, 'requested': 0},
        'sms': {'delivered': 0, 'failed': 0, 'requested': 3},
        'letter': {'delivered': 0, 'failed': 0, 'requested': 0}
    }


def test_get_services_with_detailed_flag_excluding_from_test_key(notify_api, notify_db, notify_db_session):
    notifications = [
        create_sample_notification(notify_db, notify_db_session, key_type=KEY_TYPE_NORMAL),
        create_sample_notification(notify_db, notify_db_session, key_type=KEY_TYPE_TEAM),
        create_sample_notification(notify_db, notify_db_session, key_type=KEY_TYPE_TEST),
        create_sample_notification(notify_db, notify_db_session, key_type=KEY_TYPE_TEST),
        create_sample_notification(notify_db, notify_db_session, key_type=KEY_TYPE_TEST)
    ]
    with notify_api.test_request_context(), notify_api.test_client() as client:
        resp = client.get(
            '/service?detailed=True&include_from_test_key=False',
            headers=[create_authorization_header()]
        )

    assert resp.status_code == 200
    data = json.loads(resp.get_data(as_text=True))['data']
    assert len(data) == 1
    assert data[0]['statistics'] == {
        'email': {'delivered': 0, 'failed': 0, 'requested': 0},
        'sms': {'delivered': 0, 'failed': 0, 'requested': 2},
        'letter': {'delivered': 0, 'failed': 0, 'requested': 0}
    }


def test_get_services_with_detailed_flag_accepts_date_range(client, mocker):
    mock_get_detailed_services = mocker.patch('app.service.rest.get_detailed_services', return_value={})
    resp = client.get(
        url_for('service.get_services', detailed=True, start_date='2001-01-01', end_date='2002-02-02'),
        headers=[create_authorization_header()]
    )

    mock_get_detailed_services.assert_called_once_with(
        start_date=date(2001, 1, 1),
        end_date=date(2002, 2, 2),
        only_active=ANY,
        include_from_test_key=ANY
    )
    assert resp.status_code == 200


@freeze_time('2002-02-02')
def test_get_services_with_detailed_flag_defaults_to_today(client, mocker):
    mock_get_detailed_services = mocker.patch('app.service.rest.get_detailed_services', return_value={})
    resp = client.get(
        url_for('service.get_services', detailed=True),
        headers=[create_authorization_header()]
    )

    mock_get_detailed_services.assert_called_once_with(
        start_date=date(2002, 2, 2),
        end_date=date(2002, 2, 2),
        only_active=ANY,
        include_from_test_key=ANY
    )
    assert resp.status_code == 200


def test_get_detailed_services_groups_by_service(notify_db, notify_db_session):
    from app.service.rest import get_detailed_services

    service_1 = create_service(notify_db, notify_db_session, service_name="1", email_from='1')
    service_2 = create_service(notify_db, notify_db_session, service_name="2", email_from='2')

    create_sample_notification(notify_db, notify_db_session, service=service_1, status='created')
    create_sample_notification(notify_db, notify_db_session, service=service_2, status='created')
    create_sample_notification(notify_db, notify_db_session, service=service_1, status='delivered')
    create_sample_notification(notify_db, notify_db_session, service=service_1, status='created')

    data = get_detailed_services(start_date=datetime.utcnow().date(), end_date=datetime.utcnow().date())
    data = sorted(data, key=lambda x: x['name'])

    assert len(data) == 2
    assert data[0]['id'] == str(service_1.id)
    assert data[0]['statistics'] == {
        'email': {'delivered': 0, 'failed': 0, 'requested': 0},
        'sms': {'delivered': 1, 'failed': 0, 'requested': 3},
        'letter': {'delivered': 0, 'failed': 0, 'requested': 0}
    }
    assert data[1]['id'] == str(service_2.id)
    assert data[1]['statistics'] == {
        'email': {'delivered': 0, 'failed': 0, 'requested': 0},
        'sms': {'delivered': 0, 'failed': 0, 'requested': 1},
        'letter': {'delivered': 0, 'failed': 0, 'requested': 0}
    }


def test_get_detailed_services_includes_services_with_no_notifications(notify_db, notify_db_session):
    from app.service.rest import get_detailed_services

    service_1 = create_service(notify_db, notify_db_session, service_name="1", email_from='1')
    service_2 = create_service(notify_db, notify_db_session, service_name="2", email_from='2')

    create_sample_notification(notify_db, notify_db_session, service=service_1)

    data = get_detailed_services(start_date=datetime.utcnow().date(),
                                 end_date=datetime.utcnow().date())
    data = sorted(data, key=lambda x: x['name'])

    assert len(data) == 2
    assert data[0]['id'] == str(service_1.id)
    assert data[0]['statistics'] == {
        'email': {'delivered': 0, 'failed': 0, 'requested': 0},
        'sms': {'delivered': 0, 'failed': 0, 'requested': 1},
        'letter': {'delivered': 0, 'failed': 0, 'requested': 0}
    }
    assert data[1]['id'] == str(service_2.id)
    assert data[1]['statistics'] == {
        'email': {'delivered': 0, 'failed': 0, 'requested': 0},
        'sms': {'delivered': 0, 'failed': 0, 'requested': 0},
        'letter': {'delivered': 0, 'failed': 0, 'requested': 0}
    }


def test_get_detailed_services_only_includes_todays_notifications(notify_db, notify_db_session):
    from app.service.rest import get_detailed_services

    create_sample_notification(notify_db, notify_db_session, created_at=datetime(2015, 10, 9, 23, 59))
    create_sample_notification(notify_db, notify_db_session, created_at=datetime(2015, 10, 10, 0, 0))
    create_sample_notification(notify_db, notify_db_session, created_at=datetime(2015, 10, 10, 12, 0))

    with freeze_time('2015-10-10T12:00:00'):
        data = get_detailed_services(start_date=datetime.utcnow().date(), end_date=datetime.utcnow().date())
        data = sorted(data, key=lambda x: x['id'])

    assert len(data) == 1
    assert data[0]['statistics'] == {
        'email': {'delivered': 0, 'failed': 0, 'requested': 0},
        'sms': {'delivered': 0, 'failed': 0, 'requested': 2},
        'letter': {'delivered': 0, 'failed': 0, 'requested': 0}
    }


@pytest.mark.parametrize(
    'set_time',
    ['2017-03-28T12:00:00', '2017-01-28T12:00:00', '2017-01-02T12:00:00', '2017-10-31T12:00:00']
)
def test_get_detailed_services_for_date_range(notify_db, notify_db_session, set_time):
    from app.service.rest import get_detailed_services

    with freeze_time(set_time):
        create_sample_notification(notify_db, notify_db_session, created_at=datetime.utcnow() - timedelta(days=3))
        create_sample_notification(notify_db, notify_db_session, created_at=datetime.utcnow() - timedelta(days=2))
        create_sample_notification(notify_db, notify_db_session, created_at=datetime.utcnow() - timedelta(days=1))
        create_sample_notification(notify_db, notify_db_session, created_at=datetime.utcnow())

        start_date = (datetime.utcnow() - timedelta(days=2)).date()
        end_date = (datetime.utcnow() - timedelta(days=1)).date()

    data = get_detailed_services(only_active=False, include_from_test_key=True,
                                 start_date=start_date, end_date=end_date)

    assert len(data) == 1
    assert data[0]['statistics'] == {
        'email': {'delivered': 0, 'failed': 0, 'requested': 0},
        'sms': {'delivered': 0, 'failed': 0, 'requested': 2},
        'letter': {'delivered': 0, 'failed': 0, 'requested': 0}
    }


@freeze_time('2012-12-12T12:00:01')
def test_get_notification_billable_unit_count(client, notify_db, notify_db_session):
    notification = create_sample_notification(notify_db, notify_db_session)
    response = client.get(
        '/service/{}/billable-units?year=2012'.format(notification.service_id),
        headers=[create_authorization_header()]
    )
    assert response.status_code == 200
    assert json.loads(response.get_data(as_text=True)) == {
        'December': 1
    }


def test_get_notification_billable_unit_count_missing_year(client, sample_service):
    response = client.get(
        '/service/{}/billable-units'.format(sample_service.id),
        headers=[create_authorization_header()]
    )
    assert response.status_code == 400
    assert json.loads(response.get_data(as_text=True)) == {
        'message': 'No valid year provided', 'result': 'error'
    }


@pytest.mark.parametrize('query_string, expected_status, expected_json', [
    ('', 200, {'data': {'email_count': 0, 'sms_count': 0}}),
    ('?year=2000', 200, {'data': {'email_count': 0, 'sms_count': 0}}),
    ('?year=abcd', 400, {'message': 'Year must be a number', 'result': 'error'}),
])
def test_get_service_provider_aggregate_statistics(
        client,
        sample_service,
        query_string,
        expected_status,
        expected_json,
):
    response = client.get(
        '/service/{}/fragment/aggregate_statistics{}'.format(sample_service.id, query_string),
        headers=[create_authorization_header()]
    )
    assert response.status_code == expected_status
    assert json.loads(response.get_data(as_text=True)) == expected_json


def test_get_template_stats_by_month_returns_correct_data(notify_db, notify_db_session, client, sample_template):
    notification_history = partial(
        create_notification_history,
        notify_db,
        notify_db_session,
        sample_template
    )
    with freeze_time('2016-05-01T12:00:00'):
        not1 = notification_history(status='sending')
        notification_history(status='sending')
        notification_history(status='permanent-failure')
        notification_history(status='temporary-failure')

        resp = client.get(
            '/service/{}/notifications/templates/monthly?year=2016'.format(not1.service_id),
            headers=[create_authorization_header()]
        )
        resp_json = json.loads(resp.get_data(as_text=True)).get('data')

    assert resp.status_code == 200
    assert resp_json["2016-05"][str(sample_template.id)]["name"] == "Template Name"
    assert resp_json["2016-05"][str(sample_template.id)]["type"] == "sms"
    assert resp_json["2016-05"][str(sample_template.id)]["counts"]["sending"] == 2
    assert resp_json["2016-05"][str(sample_template.id)]["counts"]["temporary-failure"] == 1
    assert resp_json["2016-05"][str(sample_template.id)]["counts"]["permanent-failure"] == 1


@pytest.mark.parametrize('query_string, expected_status, expected_json', [
    ('?year=abcd', 400, {'message': 'Year must be a number', 'result': 'error'}),
])
def test_get_template_stats_by_month_returns_error_for_incorrect_year(
        client,
        sample_service,
        query_string,
        expected_status,
        expected_json
):
    response = client.get(
        '/service/{}/notifications/templates/monthly{}'.format(sample_service.id, query_string),
        headers=[create_authorization_header()]
    )
    assert response.status_code == expected_status
    assert json.loads(response.get_data(as_text=True)) == expected_json


def test_get_yearly_billing_usage(client, notify_db, notify_db_session):
    rate = Rate(id=uuid.uuid4(), valid_from=datetime(2016, 3, 31, 23, 00), rate=0.0158, notification_type='sms')
    notify_db.session.add(rate)
    notification = create_sample_notification(notify_db, notify_db_session, created_at=datetime(2016, 6, 5),
                                              sent_at=datetime(2016, 6, 5),
                                              status='sending')
    response = client.get(
        '/service/{}/yearly-usage?year=2016'.format(notification.service_id),
        headers=[create_authorization_header()]
    )
    assert response.status_code == 200

    assert json.loads(response.get_data(as_text=True)) == [{'credits': 1,
                                                            'billing_units': 1,
                                                            'rate_multiplier': 1,
                                                            'notification_type': 'sms',
                                                            'international': False,
                                                            'rate': 0.0158},
                                                           {'credits': 0,
                                                            'billing_units': 0,
                                                            'rate_multiplier': 1,
                                                            'notification_type': 'email',
                                                            'international': False,
                                                            'rate': 0}]


def test_get_yearly_billing_usage_returns_400_if_missing_year(client, sample_service):
    response = client.get(
        '/service/{}/yearly-usage'.format(sample_service.id),
        headers=[create_authorization_header()]
    )
    assert response.status_code == 400
    assert json.loads(response.get_data(as_text=True)) == {
        'message': 'No valid year provided', 'result': 'error'
    }


def test_get_monthly_billing_usage(client, notify_db, notify_db_session, sample_service):
    rate = Rate(id=uuid.uuid4(), valid_from=datetime(2016, 3, 31, 23, 00), rate=0.0158, notification_type='sms')
    notify_db.session.add(rate)
    notification = create_sample_notification(notify_db, notify_db_session, created_at=datetime(2016, 6, 5),
                                              sent_at=datetime(2016, 6, 5),
                                              status='sending')
    create_sample_notification(notify_db, notify_db_session, created_at=datetime(2016, 6, 5),
                               sent_at=datetime(2016, 6, 5),
                               status='sending', rate_multiplier=2)
    create_sample_notification(notify_db, notify_db_session, created_at=datetime(2016, 7, 5),
                               sent_at=datetime(2016, 7, 5),
                               status='sending')

    template = create_template(sample_service, template_type='email')
    create_sample_notification(notify_db, notify_db_session, created_at=datetime(2016, 6, 5),
                               sent_at=datetime(2016, 6, 5),
                               status='sending',
                               template=template)
    response = client.get(
        '/service/{}/monthly-usage?year=2016'.format(notification.service_id),
        headers=[create_authorization_header()]
    )
    assert response.status_code == 200
    actual = json.loads(response.get_data(as_text=True))
    assert len(actual) == 3
    assert actual == [{'month': 'June',
                       'international': False,
                       'rate_multiplier': 1,
                       'notification_type': 'sms',
                       'rate': 0.0158,
                       'billing_units': 1},
                      {'month': 'June',
                       'international': False,
                       'rate_multiplier': 2,
                       'notification_type': 'sms',
                       'rate': 0.0158,
                       'billing_units': 1},
                      {'month': 'July',
                       'international': False,
                       'rate_multiplier': 1,
                       'notification_type': 'sms',
                       'rate': 0.0158,
                       'billing_units': 1}]


def test_get_monthly_billing_usage_returns_400_if_missing_year(client, sample_service):
    response = client.get(
        '/service/{}/monthly-usage'.format(sample_service.id),
        headers=[create_authorization_header()]
    )
    assert response.status_code == 400
    assert json.loads(response.get_data(as_text=True)) == {
        'message': 'No valid year provided', 'result': 'error'
    }


def test_get_monthly_billing_usage_returns_empty_list_if_no_notifications(client, notify_db, sample_service):
    rate = Rate(id=uuid.uuid4(), valid_from=datetime(2016, 3, 31, 23, 00), rate=0.0158, notification_type='sms')
    notify_db.session.add(rate)
    response = client.get(
        '/service/{}/monthly-usage?year=2016'.format(sample_service.id),
        headers=[create_authorization_header()]
    )
    assert response.status_code == 200
    assert json.loads(response.get_data(as_text=True)) == []


def test_search_for_notification_by_to_field(client, notify_db, notify_db_session):
    create_notification = partial(create_sample_notification, notify_db, notify_db_session)
    notification1 = create_notification(to_field='+447700900855', normalised_to='447700900855')
    notification2 = create_notification(to_field='jack@gmail.com', normalised_to='jack@gmail.com')

    response = client.get(
        '/service/{}/notifications?to={}'.format(notification1.service_id, 'jack@gmail.com'),
        headers=[create_authorization_header()]
    )
    notifications = json.loads(response.get_data(as_text=True))['notifications']

    assert response.status_code == 200
    assert len(notifications) == 1
    assert str(notification2.id) == notifications[0]['id']


def test_search_for_notification_by_to_field_return_empty_list_if_there_is_no_match(
    client, notify_db, notify_db_session
):
    create_notification = partial(create_sample_notification, notify_db, notify_db_session)
    notification1 = create_notification(to_field='+447700900855')
    create_notification(to_field='jack@gmail.com')

    response = client.get(
        '/service/{}/notifications?to={}'.format(notification1.service_id, '+447700900800'),
        headers=[create_authorization_header()]
    )
    notifications = json.loads(response.get_data(as_text=True))['notifications']

    assert response.status_code == 200
    assert len(notifications) == 0


def test_search_for_notification_by_to_field_return_multiple_matches(client, notify_db, notify_db_session):
    create_notification = partial(create_sample_notification, notify_db, notify_db_session)
    notification1 = create_notification(to_field='+447700900855', normalised_to='447700900855')
    notification2 = create_notification(to_field=' +44 77009 00855 ', normalised_to='447700900855')
    notification3 = create_notification(to_field='+44770 0900 855', normalised_to='447700900855')
    notification4 = create_notification(to_field='jack@gmail.com', normalised_to='jack@gmail.com')

    response = client.get(
        '/service/{}/notifications?to={}'.format(notification1.service_id, '+447700900855'),
        headers=[create_authorization_header()]
    )
    notifications = json.loads(response.get_data(as_text=True))['notifications']
    notification_ids = [notification['id'] for notification in notifications]

    assert response.status_code == 200
    assert len(notifications) == 3

    assert str(notification1.id) in notification_ids
    assert str(notification2.id) in notification_ids
    assert str(notification3.id) in notification_ids
    assert str(notification4.id) not in notification_ids


def test_update_service_calls_send_notification_as_service_becomes_live(notify_db, notify_db_session, client, mocker):
    send_notification_mock = mocker.patch('app.service.rest.send_notification_to_service_users')

    restricted_service = create_service(
        notify_db,
        notify_db_session,
        restricted=True
    )

    data = {
        "restricted": False
    }

    auth_header = create_authorization_header()
    resp = client.post(
        'service/{}'.format(restricted_service.id),
        data=json.dumps(data),
        headers=[auth_header],
        content_type='application/json'
    )

    assert resp.status_code == 200
    send_notification_mock.assert_called_once_with(
        service_id=restricted_service.id,
        template_id='618185c6-3636-49cd-b7d2-6f6f5eb3bdde',
        personalisation={
            'service_name': restricted_service.name,
            'message_limit': '1,000'
        },
        include_user_fields=['name']
    )


def test_update_service_does_not_call_send_notification_for_live_service(sample_service, client, mocker):
    send_notification_mock = mocker.patch('app.service.rest.send_notification_to_service_users')

    data = {
        "restricted": True
    }

    auth_header = create_authorization_header()
    resp = client.post(
        'service/{}'.format(sample_service.id),
        data=json.dumps(data),
        headers=[auth_header],
        content_type='application/json'
    )

    assert resp.status_code == 200
    assert not send_notification_mock.called


def test_update_service_does_not_call_send_notification_when_restricted_not_changed(sample_service, client, mocker):
    send_notification_mock = mocker.patch('app.service.rest.send_notification_to_service_users')

    data = {
        "name": 'Name of service'
    }

    auth_header = create_authorization_header()
    resp = client.post(
        'service/{}'.format(sample_service.id),
        data=json.dumps(data),
        headers=[auth_header],
        content_type='application/json'
    )

    assert resp.status_code == 200
    assert not send_notification_mock.called


<<<<<<< HEAD
def test_get_yearly_billing_usage_count_returns_400_if_missing_year(client, sample_service):
    response = client.get(
        '/service/{}/yearly-sms-billable-units'.format(sample_service.id),
        headers=[create_authorization_header()]
    )
    assert response.status_code == 400
    assert json.loads(response.get_data(as_text=True)) == {
        'message': 'No valid year provided', 'result': 'error'
    }


def test_get_yearly_billing_usage_count_returns_400_if_invalid_year(client, sample_service, mocker):
    redis_get_mock = mocker.patch('app.service.rest.redis_store.get_all_from_hash', return_value=None)
    redis_set_mock = mocker.patch('app.service.rest.redis_store.set_hash_and_expire')

    response = client.get(
        '/service/{}/yearly-sms-billable-units?year=HAHAHAHAH'.format(sample_service.id),
        headers=[create_authorization_header()]
    )
    assert response.status_code == 400
    assert json.loads(response.get_data(as_text=True)) == {
        'message': 'No valid year provided', 'result': 'error'
    }
    redis_get_mock.assert_called_once_with("{}-sms_billable_units".format(str(sample_service.id)))
    redis_set_mock.assert_not_called()


def test_get_yearly_billing_usage_count_returns_200_if_year_provided(client, sample_service, mocker):
    redis_get_mock = mocker.patch('app.service.rest.redis_store.get_all_from_hash', return_value=None)
    redis_set_mock = mocker.patch('app.service.rest.redis_store.set_hash_and_expire')

    start = datetime.utcnow()
    end = datetime.utcnow() + timedelta(minutes=10)
    mock_query = mocker.patch(
        'app.service.rest.get_total_billable_units_for_sent_sms_notifications_in_date_range', return_value=(100, 200.0)
    )
    mock_year = mocker.patch('app.service.rest.get_financial_year', return_value=(start, end))
    response = client.get(
        '/service/{}/yearly-sms-billable-units?year=2016'.format(sample_service.id),
        headers=[create_authorization_header()]
    )
    assert response.status_code == 200
    assert json.loads(response.get_data(as_text=True)) == {
        'billable_sms_units': 100,
        'total_cost': 200.0
    }
    mock_query.assert_called_once_with(start, end, sample_service.id)
    mock_year.assert_called_once_with(2016)
    redis_get_mock.assert_called_once_with("{}-sms_billable_units".format(str(sample_service.id)))
    redis_set_mock.assert_called_once_with(
        "{}-sms_billable_units".format(str(sample_service.id)),
        {'billable_units': 100, 'total_cost': 200.0},
        expire_in_seconds=60
    )


def test_get_yearly_billing_usage_count_returns_from_cache_if_present(client, sample_service, mocker):
    redis_get_mock = mocker.patch(
        'app.service.rest.redis_store.get_all_from_hash',
        return_value={b'total_cost': 100.0, b'billable_units': 50}
    )
    redis_set_mock = mocker.patch('app.service.rest.redis_store.set_hash_and_expire')
    mock_query = mocker.patch(
        'app.service.rest.get_total_billable_units_for_sent_sms_notifications_in_date_range', return_value=(50, 100.0)
    )

    start = datetime.utcnow()
    end = datetime.utcnow() + timedelta(minutes=10)
    mock_year = mocker.patch('app.service.rest.get_financial_year', return_value=(start, end))

    response = client.get(
        '/service/{}/yearly-sms-billable-units?year=2016'.format(sample_service.id),
        headers=[create_authorization_header()]
    )
    print(response.get_data(as_text=True))
    assert response.status_code == 200
    assert json.loads(response.get_data(as_text=True)) == {
        'billable_sms_units': 50,
        'total_cost': 100.0
    }
    redis_get_mock.assert_called_once_with("{}-sms_billable_units".format(str(sample_service.id)))
    mock_year.assert_not_called()
    mock_query.assert_not_called()
    redis_set_mock.assert_not_called()
=======
def test_update_service_works_when_sms_sender_is_null(sample_service, client, mocker):
    sample_service.sms_sender = None
    data = {'name': 'new name'}

    resp = client.post(
        'service/{}'.format(sample_service.id),
        data=json.dumps(data),
        headers=[create_authorization_header()],
        content_type='application/json'
    )

    assert resp.status_code == 200
    # make sure it wasn't changed to not-null under the hood
    assert sample_service.sms_sender is None


def test_search_for_notification_by_to_field_filters_by_status(client, notify_db, notify_db_session):
    create_notification = partial(
        create_sample_notification,
        notify_db,
        notify_db_session,
        to_field='+447700900855',
        normalised_to='447700900855'
    )
    notification1 = create_notification(status='delivered')
    create_notification(status='sending')

    response = client.get(
        '/service/{}/notifications?to={}&status={}'.format(
            notification1.service_id, '+447700900855', 'delivered'
        ),
        headers=[create_authorization_header()]
    )
    notifications = json.loads(response.get_data(as_text=True))['notifications']
    notification_ids = [notification['id'] for notification in notifications]

    assert response.status_code == 200
    assert len(notifications) == 1
    assert str(notification1.id) in notification_ids


def test_search_for_notification_by_to_field_filters_by_statuses(client, notify_db, notify_db_session):
    create_notification = partial(
        create_sample_notification,
        notify_db,
        notify_db_session,
        to_field='+447700900855',
        normalised_to='447700900855'
    )
    notification1 = create_notification(status='delivered')
    notification2 = create_notification(status='sending')

    response = client.get(
        '/service/{}/notifications?to={}&status={}&status={}'.format(
            notification1.service_id, '+447700900855', 'delivered', 'sending'
        ),
        headers=[create_authorization_header()]
    )
    notifications = json.loads(response.get_data(as_text=True))['notifications']
    notification_ids = [notification['id'] for notification in notifications]

    assert response.status_code == 200
    assert len(notifications) == 2
    assert str(notification1.id) in notification_ids
    assert str(notification2.id) in notification_ids
>>>>>>> 40aadf27
<|MERGE_RESOLUTION|>--- conflicted
+++ resolved
@@ -1920,7 +1920,6 @@
     assert not send_notification_mock.called
 
 
-<<<<<<< HEAD
 def test_get_yearly_billing_usage_count_returns_400_if_missing_year(client, sample_service):
     response = client.get(
         '/service/{}/yearly-sms-billable-units'.format(sample_service.id),
@@ -2005,7 +2004,8 @@
     mock_year.assert_not_called()
     mock_query.assert_not_called()
     redis_set_mock.assert_not_called()
-=======
+
+
 def test_update_service_works_when_sms_sender_is_null(sample_service, client, mocker):
     sample_service.sms_sender = None
     data = {'name': 'new name'}
@@ -2070,5 +2070,4 @@
     assert response.status_code == 200
     assert len(notifications) == 2
     assert str(notification1.id) in notification_ids
-    assert str(notification2.id) in notification_ids
->>>>>>> 40aadf27
+    assert str(notification2.id) in notification_ids